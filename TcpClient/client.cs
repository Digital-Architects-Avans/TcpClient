--- conflicted
+++ resolved
@@ -9,13 +9,9 @@
 {
     internal class WebSocketFileClient
     {
-<<<<<<< HEAD
-        private const string ServerUrl = "wss://127.0.0.1:5678";
-=======
         private const string PartialSuffix = ".partial"; // .partial extension used during upload transaction
         private const int PartialFileTimeoutSeconds = 10*60; // Timeout value for partial files
-        private const string ServerUrl = "ws://127.0.0.1:5678";
->>>>>>> dd8d2c94
+        private const string ServerUrl = "wss://127.0.0.1:5678";>>>>>>> master
         private static readonly string SyncFolder = Path.Combine(Directory.GetCurrentDirectory(), "SyncedFiles");
         private static ILogger<WebSocketFileClient> _logger = null!;
         private static ClientWebSocket? _notificationSocket;
